--- conflicted
+++ resolved
@@ -22,14 +22,10 @@
 
 #[macro_use]
 extern crate serde_derive;
-<<<<<<< HEAD
-extern crate serde_json;
-=======
 #[macro_use]
 extern crate serde_json;
 
 extern crate gdk_pixbuf;
->>>>>>> e855d9ed
 
 #[macro_use]
 extern crate fractal_matrix_api as fractal_api;
