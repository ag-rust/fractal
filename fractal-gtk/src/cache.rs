extern crate serde_json;

use std::fs::File;
use std::fs::remove_dir_all;
use std::io::prelude::*;
use gtk;

use types::RoomList;
use error::Error;

use fractal_api::util::cache_path;
use globals;

/* includes for avatar download */
use backend::BKCommand;
use std::sync::mpsc::Sender;
use std::sync::mpsc::channel;
use std::sync::mpsc::TryRecvError;

<<<<<<< HEAD
=======
use types::Message;

use std::cell::RefCell;
use std::rc::Rc;
use widgets::AvatarData;

>>>>>>> a5d354ad
#[derive(Serialize, Deserialize)]
pub struct CacheData {
    pub since: String,
    pub rooms: RoomList,
    pub username: String,
    pub uid: String,
}


pub fn store(
    rooms: &RoomList,
    since: String,
    username: String,
    uid: String
) -> Result<(), Error> {
    let fname = cache_path("rooms.json")?;

    let mut cacherooms = rooms.clone();
    for r in cacherooms.values_mut() {
        let skip = match r.messages.len() {
            n if n > globals::CACHE_SIZE => n - globals::CACHE_SIZE,
            _ => 0,
        };
        r.messages = r.messages.iter().skip(skip).cloned().collect();
    }

    let data = CacheData {
        since: since,
        rooms: cacherooms,
        username: username,
        uid: uid,
    };

    let serialized = serde_json::to_string(&data)?;
    File::create(fname)?.write_all(&serialized.into_bytes())?;

    Ok(())
}

pub fn load() -> Result<CacheData, Error> {
    let fname = cache_path("rooms.json")?;

    let mut file = File::open(fname)?;
    let mut serialized = String::new();
    file.read_to_string(&mut serialized)?;

   let deserialized: CacheData = serde_json::from_str(&serialized)?;

   Ok(deserialized)
}

pub fn destroy() -> Result<(), Error> {
    let fname = cache_path("")?;
    remove_dir_all(fname).or_else(|_| Err(Error::CacheError))
}

/// this downloads a avatar and stores it in the cache folder
pub fn download_to_cache(backend: Sender<BKCommand>,
                         name: String,
                         data: Rc<RefCell<AvatarData>>) {
    let (tx, rx) = channel::<(String, String)>();
    let _ = backend.send(BKCommand::GetUserInfoAsync(name.clone(), Some(tx)));

    gtk::timeout_add(50, move || match rx.try_recv() {
        Err(TryRecvError::Empty) => gtk::Continue(true),
        Err(TryRecvError::Disconnected) => gtk::Continue(false),
        Ok(_resp) => {
            data.borrow_mut().redraw_pixbuf();
            gtk::Continue(false)
        }
    });
}<|MERGE_RESOLUTION|>--- conflicted
+++ resolved
@@ -17,15 +17,10 @@
 use std::sync::mpsc::channel;
 use std::sync::mpsc::TryRecvError;
 
-<<<<<<< HEAD
-=======
-use types::Message;
-
 use std::cell::RefCell;
 use std::rc::Rc;
 use widgets::AvatarData;
 
->>>>>>> a5d354ad
 #[derive(Serialize, Deserialize)]
 pub struct CacheData {
     pub since: String,
