--- conflicted
+++ resolved
@@ -237,31 +237,5 @@
         destruction_btn.connect_clicked(clone!(op => move |_| {
             op.lock().unwrap().account_destruction();
         }));
-<<<<<<< HEAD
-
-        let scroll_weak = builder
-            .get_object::<gtk::ScrolledWindow>("account_settings_scroll")
-            .expect("Can't find account_settings_scroll in ui file.")
-            .downgrade();
-        delete_revealer.connect_size_allocate(clone!(scroll_weak => move |this, _| {
-            if this.get_reveal_child() && !this.get_child_revealed() {
-                // The revealer is revealing
-                if let Some(adj) = upgrade_weak!(scroll_weak).get_vadjustment() {
-                    let bottom = adj.get_upper() - adj.get_page_size();
-                    adj.set_value(bottom);
-                }
-            }
-        }));
-        advanced_revealer.connect_size_allocate(clone!(scroll_weak => move |this, _| {
-            if this.get_reveal_child() && !this.get_child_revealed() {
-                // The revealer is revealing
-                if let Some(adj) = upgrade_weak!(scroll_weak).get_vadjustment() {
-                    let bottom = adj.get_upper() - adj.get_page_size();
-                    adj.set_value(bottom);
-                }
-            }
-        }));
-=======
->>>>>>> b2135efa
     }
 }