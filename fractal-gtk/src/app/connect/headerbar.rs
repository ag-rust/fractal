--- conflicted
+++ resolved
@@ -37,14 +37,7 @@
                     let decor_split: Vec<String> = decor.splitn(2,':').map(|s| s.to_string()).collect();
                     // Change the headerbar controls depending on position
                     // of close
-<<<<<<< HEAD
-                    if decor_split[1].contains("close") {
-=======
-                    if decor_split.len() > 1 && !decor_split[1].contains("close") {
-                        right_header.set_show_close_button(false);
-                        left_header.set_show_close_button(true);
-                    } else {
->>>>>>> 4bce1160
+                    if decor_split.len() > 1 && decor_split[1].contains("close") {
                         left_header.set_show_close_button(false);
                         right_header.set_show_close_button(true);
                     } else {
